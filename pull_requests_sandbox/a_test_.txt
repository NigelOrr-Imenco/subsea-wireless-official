--- conflicted
+++ resolved
@@ -1,6 +1 @@
 This is a line by Nigel, try to change the file then go to https://github.com/NigelOrr-Imenco/subsea-wireless/pulls and offer your update as a pull request.
-<<<<<<< HEAD
-This is a change by a non-owning account also by Nigel, based on a fork and PR
-=======
-Line added by Neil as test.
->>>>>>> 6918e6e9
